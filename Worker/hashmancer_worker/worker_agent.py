import os
import json
import subprocess
import time
import uuid
import redis
import requests

from .gpu_sidecar import GPUSidecar
from .crypto_utils import load_public_key_pem

REDIS_HOST = os.getenv("REDIS_HOST", "localhost")
REDIS_PORT = int(os.getenv("REDIS_PORT", "6379"))
SERVER_URL = os.getenv("SERVER_URL", "http://localhost:8000")
STATUS_INTERVAL = int(os.getenv("STATUS_INTERVAL", "30"))

r = redis.Redis(host=REDIS_HOST, port=REDIS_PORT, decode_responses=True)


def detect_gpus() -> list[dict]:
<<<<<<< HEAD
    """Return a list of GPUs with uuid, model, pci_bus, memory_mb, pci_link_width."""
=======
    """Return a list of GPUs with basic specs."""
>>>>>>> b4e59773
    try:
        output = subprocess.check_output(
            [
                "nvidia-smi",
<<<<<<< HEAD
                "--query-gpu=index,uuid,name,pci.bus_id,memory.total,pci.link.width.current",
=======
                "--query-gpu=index,uuid,name,pci.bus_id,pci.link.width.max,memory.total",
>>>>>>> b4e59773
                "--format=csv,noheader",
            ],
            text=True,
        )
        gpus = []
        for line in output.strip().splitlines():
<<<<<<< HEAD
            idx, uuid_str, name, bus, mem, width = [x.strip() for x in line.split(',')]
=======
            idx, uuid_str, name, bus, width, mem = [x.strip() for x in line.split(',')]
>>>>>>> b4e59773
            gpus.append(
                {
                    "index": int(idx),
                    "uuid": uuid_str,
                    "model": name,
                    "pci_bus": bus,
                    "pci_width": int(width),
                    "memory_mb": int(mem.split()[0]),
                    "pci_link_width": int(width),
                }
            )
        return gpus
    except Exception:
        # fallback single fake gpu so worker still runs
        return [
            {
                "index": 0,
                "uuid": str(uuid.uuid4()),
                "model": "CPU",  # placeholder
                "pci_bus": "0000:00:00.0",
                "pci_width": 16,
                "memory_mb": 0,
                "pci_link_width": 0,
            }
        ]


<<<<<<< HEAD
def register_worker(worker_id: str, gpus: list[dict]):
    ip = socket.gethostbyname(socket.gethostname())
    ts = int(time.time())
    r.hset(
        f"worker:{worker_id}",
        mapping={"ip": ip, "status": "idle", "last_seen": ts},
    )
    r.sadd("workers", worker_id)
    for g in gpus:
        r.hset(
            f"gpu:{g['uuid']}",
            mapping={
                "model": g["model"],
                "pci_bus": g["pci_bus"],
                "memory_mb": g["memory_mb"],
                "pci_link_width": g.get("pci_link_width", 0),
                "worker": worker_id,
            },
        )
        r.sadd(f"worker:{worker_id}:gpus", g["uuid"])
=======
def register_worker(worker_id: str, gpus: list[dict]) -> str:
    """Register with the server and return the assigned name."""
    payload = {
        "worker_id": worker_id,
        "hardware": {"gpus": gpus},
    }
    try:
        payload["pubkey"] = load_public_key_pem()
    except FileNotFoundError:
        payload["pubkey"] = ""
    resp = requests.post(f"{SERVER_URL}/register_worker", json=payload, timeout=10)
    resp.raise_for_status()
    data = resp.json()
    name = data.get("waifu", worker_id)
    return name
>>>>>>> b4e59773


def main():
    worker_id = os.getenv("WORKER_ID", str(uuid.uuid4()))
    gpus = detect_gpus()
    name = register_worker(worker_id, gpus)
    threads = [GPUSidecar(name, gpu, SERVER_URL) for gpu in gpus]
    for t in threads:
        t.start()
    print(f"Worker {name} started with {len(gpus)} GPUs")
    try:
        while True:
            requests.post(
                f"{SERVER_URL}/worker_status",
                json={"name": name, "status": "online"},
                timeout=5,
            )
            time.sleep(STATUS_INTERVAL)
    except KeyboardInterrupt:
        print("Stopping worker...")
        for t in threads:
            t.running = False
        for t in threads:
            t.join()


if __name__ == "__main__":
    main()<|MERGE_RESOLUTION|>--- conflicted
+++ resolved
@@ -18,31 +18,20 @@
 
 
 def detect_gpus() -> list[dict]:
-<<<<<<< HEAD
     """Return a list of GPUs with uuid, model, pci_bus, memory_mb, pci_link_width."""
-=======
-    """Return a list of GPUs with basic specs."""
->>>>>>> b4e59773
     try:
         output = subprocess.check_output(
             [
                 "nvidia-smi",
-<<<<<<< HEAD
                 "--query-gpu=index,uuid,name,pci.bus_id,memory.total,pci.link.width.current",
-=======
-                "--query-gpu=index,uuid,name,pci.bus_id,pci.link.width.max,memory.total",
->>>>>>> b4e59773
                 "--format=csv,noheader",
             ],
             text=True,
         )
         gpus = []
         for line in output.strip().splitlines():
-<<<<<<< HEAD
             idx, uuid_str, name, bus, mem, width = [x.strip() for x in line.split(',')]
-=======
-            idx, uuid_str, name, bus, width, mem = [x.strip() for x in line.split(',')]
->>>>>>> b4e59773
+
             gpus.append(
                 {
                     "index": int(idx),
@@ -70,7 +59,6 @@
         ]
 
 
-<<<<<<< HEAD
 def register_worker(worker_id: str, gpus: list[dict]):
     ip = socket.gethostbyname(socket.gethostname())
     ts = int(time.time())
@@ -91,23 +79,6 @@
             },
         )
         r.sadd(f"worker:{worker_id}:gpus", g["uuid"])
-=======
-def register_worker(worker_id: str, gpus: list[dict]) -> str:
-    """Register with the server and return the assigned name."""
-    payload = {
-        "worker_id": worker_id,
-        "hardware": {"gpus": gpus},
-    }
-    try:
-        payload["pubkey"] = load_public_key_pem()
-    except FileNotFoundError:
-        payload["pubkey"] = ""
-    resp = requests.post(f"{SERVER_URL}/register_worker", json=payload, timeout=10)
-    resp.raise_for_status()
-    data = resp.json()
-    name = data.get("waifu", worker_id)
-    return name
->>>>>>> b4e59773
 
 
 def main():
