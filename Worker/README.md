--- conflicted
+++ resolved
@@ -21,14 +21,9 @@
 python -m hashmancer_worker.worker_agent
 ```
 
-<<<<<<< HEAD
 The example implementation only simulates work but demonstrates how GPU registration and
 stream consumption operate in the new architecture.
 
 Each GPU dictionary now includes a `pci_link_width` field so orchestrators can
 distinguish high and low bandwidth devices.  The worker stores this value when
-registering GPUs in Redis.
-=======
-The example implementation only simulates work but demonstrates how GPU registration,
-HTTP batch retrieval and result submission operate in the new architecture.
->>>>>>> b4e59773
+registering GPUs in Redis.