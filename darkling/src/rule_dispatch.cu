--- conflicted
+++ resolved
@@ -1,14 +1,9 @@
 #include <cuda_runtime.h>
 #include "darkling_rules.h"
 
-<<<<<<< HEAD
-extern "C" __device__ void rule_prefix_1(uint8_t* dst, const uint8_t* src, uint32_t len,
-                                         const RuleParams* params, uint32_t variant_idx, uint32_t variant_count) {
-  if (len > 126) return;
-=======
 extern "C" __device__ uint32_t rule_prefix_1(uint8_t* dst, const uint8_t* src, uint32_t len,
                                              const RuleParams* params, uint32_t variant_idx, uint32_t variant_count) {
->>>>>>> a4454a5a
+  if (len > 126) return len;
   static __constant__ uint8_t table[14] = { '!', '@', '#', '$', '%', '^', '&', '*', '(', ')', '_', '+', '=', '-' };
   uint8_t sym = table[params->bytes[0] % 14];
   dst[0] = sym;
@@ -16,14 +11,9 @@
   return len + 1;
 }
 
-<<<<<<< HEAD
-extern "C" __device__ void rule_suffix_d4(uint8_t* dst, const uint8_t* src, uint32_t len,
-                                          const RuleParams* params, uint32_t variant_idx, uint32_t variant_count) {
-  if (len > 123) return;
-=======
 extern "C" __device__ uint32_t rule_suffix_d4(uint8_t* dst, const uint8_t* src, uint32_t len,
                                               const RuleParams* params, uint32_t variant_idx, uint32_t variant_count) {
->>>>>>> a4454a5a
+  if (len > 123) return len;
   for (uint32_t i = 0; i < len; ++i) dst[i] = src[i];
   uint32_t v = variant_idx;
   dst[len+0] = '0' + (v % 10);
