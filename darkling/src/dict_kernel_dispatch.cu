#include <cuda_runtime.h>
#include <stdio.h>
#include "darkling_rules.h"
#include "darkling_device_queue.h"
#include "darkling_telemetry.h"
#include "hash_primitives.cuh"
#include "kernel_optimizations.cuh"

#ifdef DARK_ENABLE_PTX_RULES
// PTX rule function declarations
extern "C" __device__ void rule_prefix_1_ptx(uint8_t*, const uint8_t*, uint32_t, const RuleParams*, uint32_t, uint32_t);
extern "C" __device__ void rule_suffix_d4_ptx(uint8_t*, const uint8_t*, uint32_t, const RuleParams*, uint32_t, uint32_t);
extern "C" __device__ void rule_vectorized_copy_ptx(uint8_t*, const uint8_t*, uint32_t, const RuleParams*, uint32_t, uint32_t);
extern "C" __device__ void rule_case_toggle_simd_ptx(uint8_t*, const uint8_t*, uint32_t, const RuleParams*, uint32_t, uint32_t);
extern "C" __device__ void rule_leet_lookup_optimized_ptx(uint8_t*, const uint8_t*, uint32_t, const RuleParams*, uint32_t, uint32_t);
#endif

extern "C" __device__ uint32_t rule_prefix_1(uint8_t* dst, const uint8_t* src, uint32_t len,
                                             const RuleParams* params, uint32_t variant_idx, uint32_t variant_count);
extern "C" __device__ uint32_t rule_suffix_d4(uint8_t* dst, const uint8_t* src, uint32_t len,
                                               const RuleParams* params, uint32_t variant_idx, uint32_t variant_count);

__global__ void persistent_kernel(const uint8_t* words, const uint32_t* offsets, DlTelemetry* tel) {
  DlWorkItem item;
  uint32_t max_queue_size = 0;
  while (dq_pop(&item)) {
<<<<<<< HEAD
    uint32_t current_size = dq_size();
    if (current_size > max_queue_size) {
      max_queue_size = current_size;
      atomicMax((unsigned long long*)&tel->queue_max_size, (unsigned long long)current_size);
=======
    if (item.word_count == 0) continue;
    uint32_t end = offsets[item.word_start + item.word_count];
    uint32_t last = offsets[item.word_start + item.word_count - 1];
    if (end <= last) {
      printf("missing sentinel for word range %u-%u\n", item.word_start, item.word_start + item.word_count);
      continue;
>>>>>>> a4454a5a
    }
    for (uint32_t i = 0; i < item.word_count; ++i) {
      uint32_t idx = item.word_start + i;
      const uint8_t* src = words + offsets[idx];
      uint32_t len = offsets[idx+1] - offsets[idx] - 1; // strip \n
      DlRuleMC rule = g_rules[item.rule_start];
      RuleParams params;
      #pragma unroll
      for (int j = 0; j < 16; ++j) params.bytes[j] = rule.params[j];
      DlRuleDispatch disp = g_dispatch[rule.shape];
      uint8_t tmp[128];
      for (uint32_t v = 0; v < 1; ++v) {
<<<<<<< HEAD
        uint32_t tmp_len = len;
        if (tmp_len > 120) continue;
        disp.fn(tmp, src, len, &params, v, disp.variants);
        uint32_t dig[5];
        md5_hash(tmp, tmp_len + rule.length_delta, dig);
=======
        uint32_t candidate_len = disp.fn(tmp, src, len, &params, v, disp.variants);
        uint32_t dig[4];
        md5_hash(tmp, candidate_len, dig);
>>>>>>> a4454a5a
        atomicAdd(&tel->candidates_generated, 1ULL);
        if (check_hash(dig)) {
          atomicAdd(&tel->hits, 1ULL);
        }
      }
      atomicAdd(&tel->words_processed, 1ULL);
    }
  }
}

void launch_persistent(const uint8_t* d_words, const uint32_t* d_offsets, DlTelemetry* tel) {
  int device;
  cudaGetDevice(&device);
  
  // Use optimized launch parameters
  KernelOptParams opt_params = get_optimal_launch_params(device);
  
  // Configure shared memory for optimal performance
  cudaFuncSetAttribute(persistent_kernel, cudaFuncAttributeMaxDynamicSharedMemorySize, opt_params.shared_mem_bytes);
  
  // Launch with optimized parameters
  persistent_kernel<<<opt_params.blocks, opt_params.threads_per_block, opt_params.shared_mem_bytes>>>(d_words, d_offsets, tel);
}<|MERGE_RESOLUTION|>--- conflicted
+++ resolved
@@ -24,19 +24,17 @@
   DlWorkItem item;
   uint32_t max_queue_size = 0;
   while (dq_pop(&item)) {
-<<<<<<< HEAD
     uint32_t current_size = dq_size();
     if (current_size > max_queue_size) {
       max_queue_size = current_size;
       atomicMax((unsigned long long*)&tel->queue_max_size, (unsigned long long)current_size);
-=======
+    }
     if (item.word_count == 0) continue;
     uint32_t end = offsets[item.word_start + item.word_count];
     uint32_t last = offsets[item.word_start + item.word_count - 1];
     if (end <= last) {
       printf("missing sentinel for word range %u-%u\n", item.word_start, item.word_start + item.word_count);
       continue;
->>>>>>> a4454a5a
     }
     for (uint32_t i = 0; i < item.word_count; ++i) {
       uint32_t idx = item.word_start + i;
@@ -49,17 +47,10 @@
       DlRuleDispatch disp = g_dispatch[rule.shape];
       uint8_t tmp[128];
       for (uint32_t v = 0; v < 1; ++v) {
-<<<<<<< HEAD
-        uint32_t tmp_len = len;
-        if (tmp_len > 120) continue;
-        disp.fn(tmp, src, len, &params, v, disp.variants);
-        uint32_t dig[5];
-        md5_hash(tmp, tmp_len + rule.length_delta, dig);
-=======
         uint32_t candidate_len = disp.fn(tmp, src, len, &params, v, disp.variants);
+        if (candidate_len > 120) continue;
         uint32_t dig[4];
         md5_hash(tmp, candidate_len, dig);
->>>>>>> a4454a5a
         atomicAdd(&tel->candidates_generated, 1ULL);
         if (check_hash(dig)) {
           atomicAdd(&tel->hits, 1ULL);
