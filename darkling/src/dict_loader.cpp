#include <stdio.h>
#include <stdlib.h>
#include <string.h>
#include <cuda_runtime.h>
#include <sys/mman.h>
#include <sys/stat.h>
#include <fcntl.h>
#include <unistd.h>
#include "darkling_dict.h"

<<<<<<< HEAD
bool dl_map_shard(const char* path, DlShardView* out) {
  FILE* f = fopen(path, "rb");
  if (!f) return false;
  fseek(f, 0, SEEK_END);
  size_t size = ftell(f);
  fseek(f, 0, SEEK_SET);
  uint8_t* data = (uint8_t*)malloc(size);
  if (!data) { fclose(f); return false; }
  if (fread(data,1,size,f)!=size) { fclose(f); free(data); return false; }
  fclose(f);
=======
static bool dl_map_shard_buffer(uint8_t* data, size_t size, bool external, DlShardView* out) {
  if (size < sizeof(uint32_t)) return false;
>>>>>>> a4454a5a
  uint32_t count = ((uint32_t*)data)[0];
  size_t header = sizeof(uint32_t) + (count + 1) * sizeof(uint32_t);
  if (size < header) return false;
  uint32_t* offsets = (uint32_t*)(data + sizeof(uint32_t));
  uint32_t sentinel = offsets[count];
  if (header + sentinel > size) return false;
  cudaError_t err = cudaHostRegister(data, size, cudaHostRegisterReadOnly);
  out->base = data;
  out->offsets = offsets;
  out->count = count;
  out->words_offset = header;
  out->bytes = size;
  out->external = external;
  out->registered = (err == cudaSuccess);
  return true;
}

bool dl_map_shard(const char* path, DlShardView* out) {
  int fd = open(path, O_RDONLY);
  if (fd < 0) return false;
  struct stat st;
  if (fstat(fd, &st) != 0) { close(fd); return false; }
  size_t size = st.st_size;
  uint8_t* data = (uint8_t*)mmap(NULL, size, PROT_READ, MAP_PRIVATE, fd, 0);
  close(fd);
  if (data == MAP_FAILED) return false;
  if (!dl_map_shard_buffer(data, size, false, out)) {
    munmap(data, size);
    return false;
  }
  return true;
}

bool dl_map_shard_mem(const uint8_t* data, size_t size, DlShardView* out) {
  return dl_map_shard_buffer((uint8_t*)data, size, true, out);
}

void dl_unmap_shard(DlShardView* v) {
  if (!v->base) return;
  if (v->registered) cudaHostUnregister((void*)v->base);
  if (!v->external) {
    munmap((void*)v->base, v->bytes);
  }
  v->base = NULL;
}
<|MERGE_RESOLUTION|>--- conflicted
+++ resolved
@@ -8,21 +8,8 @@
 #include <unistd.h>
 #include "darkling_dict.h"
 
-<<<<<<< HEAD
-bool dl_map_shard(const char* path, DlShardView* out) {
-  FILE* f = fopen(path, "rb");
-  if (!f) return false;
-  fseek(f, 0, SEEK_END);
-  size_t size = ftell(f);
-  fseek(f, 0, SEEK_SET);
-  uint8_t* data = (uint8_t*)malloc(size);
-  if (!data) { fclose(f); return false; }
-  if (fread(data,1,size,f)!=size) { fclose(f); free(data); return false; }
-  fclose(f);
-=======
 static bool dl_map_shard_buffer(uint8_t* data, size_t size, bool external, DlShardView* out) {
   if (size < sizeof(uint32_t)) return false;
->>>>>>> a4454a5a
   uint32_t count = ((uint32_t*)data)[0];
   size_t header = sizeof(uint32_t) + (count + 1) * sizeof(uint32_t);
   if (size < header) return false;
