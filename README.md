# Hashmancer

This project hosts the server side code as well as a lightweight worker
<<<<<<< HEAD
implementation.  The server exposes a FastAPI application and uses Redis to
queue hash cracking jobs.  Workers register their GPUs with Redis and consume
jobs from a Redis stream.
GPU specs include a `pci_link_width` field for bandwidth-aware scheduling.
=======
implementation. The server exposes a FastAPI application backed by Redis. The
worker communicates with the server over HTTP, caching batches in its local
Redis instance for fast GPU access. Heartbeat updates can be tuned with the
`STATUS_INTERVAL` environment variable.
>>>>>>> b4e59773

* `Server/` – FastAPI server and orchestration tools
* `Worker/` – HTTP-based worker with GPU sidecar threads<|MERGE_RESOLUTION|>--- conflicted
+++ resolved
@@ -1,17 +1,11 @@
 # Hashmancer
 
 This project hosts the server side code as well as a lightweight worker
-<<<<<<< HEAD
 implementation.  The server exposes a FastAPI application and uses Redis to
 queue hash cracking jobs.  Workers register their GPUs with Redis and consume
 jobs from a Redis stream.
 GPU specs include a `pci_link_width` field for bandwidth-aware scheduling.
-=======
-implementation. The server exposes a FastAPI application backed by Redis. The
-worker communicates with the server over HTTP, caching batches in its local
-Redis instance for fast GPU access. Heartbeat updates can be tuned with the
-`STATUS_INTERVAL` environment variable.
->>>>>>> b4e59773
+
 
 * `Server/` – FastAPI server and orchestration tools
 * `Worker/` – HTTP-based worker with GPU sidecar threads